import logging
import re
import ssl
from decimal import Decimal
from enum import Enum
from typing import TYPE_CHECKING, Any, Dict, List, Optional, Union

import aiohttp

from hummingbot.client.config.security import Security
from hummingbot.core.event.events import TradeType
from hummingbot.core.gateway import get_gateway_paths
from hummingbot.logger import HummingbotLogger

if TYPE_CHECKING:
    from hummingbot.client.config.config_helpers import ClientConfigAdapter


class GatewayError(Enum):
    """
    The gateway route error codes defined in /gateway/src/services/error-handler.ts
    """

    Network = 1001
    RateLimit = 1002
    OutOfGas = 1003
    TransactionGasPriceTooLow = 1004
    LoadWallet = 1005
    TokenNotSupported = 1006
    TradeFailed = 1007
    SwapPriceExceedsLimitPrice = 1008
    SwapPriceLowerThanLimitPrice = 1009
    ServiceUnitialized = 1010
    UnknownChainError = 1011
    InvalidNonceError = 1012
    PriceFailed = 1013
    UnknownError = 1099


class GatewayHttpClient:
    """
    An HTTP client for making requests to the gateway API.
    """

    _ghc_logger: Optional[HummingbotLogger] = None
    _shared_client: Optional[aiohttp.ClientSession] = None
    _base_url: str

    __instance = None

    @staticmethod
    def get_instance(client_config_map: Optional["ClientConfigAdapter"] = None) -> "GatewayHttpClient":
        if GatewayHttpClient.__instance is None:
            GatewayHttpClient(client_config_map)
        return GatewayHttpClient.__instance

    def __init__(self, client_config_map: Optional["ClientConfigAdapter"] = None):
        if client_config_map is None:
            from hummingbot.client.hummingbot_application import HummingbotApplication
            client_config_map = HummingbotApplication.main_application().client_config_map
        api_host = client_config_map.gateway.gateway_api_host
        api_port = client_config_map.gateway.gateway_api_port
        if GatewayHttpClient.__instance is None:
            self._base_url = f"https://{api_host}:{api_port}"
        self._client_config_map = client_config_map
        GatewayHttpClient.__instance = self

    @classmethod
    def logger(cls) -> HummingbotLogger:
        if cls._ghc_logger is None:
            cls._ghc_logger = logging.getLogger(__name__)
        return cls._ghc_logger

    @classmethod
    def _http_client(cls, client_config_map: "ClientConfigAdapter", re_init: bool = False) -> aiohttp.ClientSession:
        """
        :returns Shared client session instance
        """
        if cls._shared_client is None or re_init:
            cert_path = get_gateway_paths(client_config_map).local_certs_path.as_posix()
            ssl_ctx = ssl.create_default_context(cafile=f"{cert_path}/ca_cert.pem")
            ssl_ctx.load_cert_chain(certfile=f"{cert_path}/client_cert.pem",
                                    keyfile=f"{cert_path}/client_key.pem",
                                    password=Security.secrets_manager.password.get_secret_value())
            conn = aiohttp.TCPConnector(ssl_context=ssl_ctx)
            cls._shared_client = aiohttp.ClientSession(connector=conn)
        return cls._shared_client

    @classmethod
    def reload_certs(cls, client_config_map: "ClientConfigAdapter"):
        """
        Re-initializes the aiohttp.ClientSession. This should be called whenever there is any updates to the
        Certificates used to secure a HTTPS connection to the Gateway service.
        """
        cls._http_client(client_config_map, re_init=True)

    @property
    def base_url(self) -> str:
        return self._base_url

    @base_url.setter
    def base_url(self, url: str):
        self._base_url = url

    def log_error_codes(self, resp: Dict[str, Any]):
        """
        If the API returns an error code, interpret the code, log a useful
        message to the user, then raise an exception.
        """
        error_code: Optional[int] = resp.get("errorCode")
        if error_code is not None:
            if error_code == GatewayError.Network.value:
                self.logger().network("Gateway had a network error. Make sure it is still able to communicate with the node.")
            elif error_code == GatewayError.RateLimit.value:
                self.logger().network("Gateway was unable to communicate with the node because of rate limiting.")
            elif error_code == GatewayError.OutOfGas.value:
                self.logger().network("There was an out of gas error. Adjust the gas limit in the gateway config.")
            elif error_code == GatewayError.TransactionGasPriceTooLow.value:
                self.logger().network("The gas price provided by gateway was too low to create a blockchain operation. Consider increasing the gas price.")
            elif error_code == GatewayError.LoadWallet.value:
                self.logger().network("Gateway failed to load your wallet. Try running 'gateway connect' with the correct wallet settings.")
            elif error_code == GatewayError.TokenNotSupported.value:
                self.logger().network("Gateway tried to use an unsupported token.")
            elif error_code == GatewayError.TradeFailed.value:
                self.logger().network("The trade on gateway has failed.")
            elif error_code == GatewayError.PriceFailed.value:
                self.logger().network("The price query on gateway has failed.")
            elif error_code == GatewayError.InvalidNonceError.value:
                self.logger().network("The nonce was invalid.")
            elif error_code == GatewayError.ServiceUnitialized.value:
                self.logger().network("Some values was uninitialized. Please contact dev@hummingbot.io ")
            elif error_code == GatewayError.SwapPriceExceedsLimitPrice.value:
                self.logger().network("The swap price is greater than your limit buy price. The market may be too volatile or your slippage rate is too low. Try adjusting the strategy's allowed slippage rate.")
            elif error_code == GatewayError.SwapPriceLowerThanLimitPrice.value:
                self.logger().network("The swap price is lower than your limit sell price. The market may be too volatile or your slippage rate is too low. Try adjusting the strategy's allowed slippage rate.")
            elif error_code == GatewayError.UnknownChainError.value:
                self.logger().network("An unknown chain error has occurred on gateway. Make sure your gateway settings are correct.")
            elif error_code == GatewayError.UnknownError.value:
                self.logger().network("An unknown error has occurred on gateway. Please send your logs to dev@hummingbot.io")

    @staticmethod
    def is_timeout_error(e) -> bool:
        """
        It is hard to consistently return a timeout error from gateway
        because it uses many different libraries to communicate with the
        chains with their own idiosyncracies and they do not necessarilly
        return HTTP status code 504 when there is a timeout error. It is
        easier to rely on the presence of the word 'timeout' in the error.
        """
        error_string = str(e)
        if re.search('timeout', error_string, re.IGNORECASE):
            return True
        return False

    async def api_request(
            self,
            method: str,
            path_url: str,
            params: Dict[str, Any] = {},
            fail_silently: bool = False,
            use_body: bool = False,
    ) -> Optional[Union[Dict[str, Any], List[Dict[str, Any]]]]:
        """
        Sends an aiohttp request and waits for a response.
        :param method: The HTTP method, e.g. get or post
        :param path_url: The path url or the API end point
        :param params: A dictionary of required params for the end point
        :param fail_silently: used to determine if errors will be raise or silently ignored
        :param use_body: used to determine if the request should sent the parameters in the body or as query string
        :returns A response in json format.
        """
        url = f"{self.base_url}/{path_url}"
        client = self._http_client(self._client_config_map)

        parsed_response = {}
        try:
            if method == "get":
                if len(params) > 0:
                    if use_body:
                        response = await client.get(url, json=params)
                    else:
                        response = await client.get(url, params=params)
                else:
                    response = await client.get(url)
            elif method == "post":
                response = await client.post(url, json=params)
            elif method == 'put':
                response = await client.put(url, json=params)
            elif method == 'delete':
                response = await client.delete(url, json=params)
            else:
                raise ValueError(f"Unsupported request method {method}")
            if not fail_silently and response.status == 504:
                self.logger().network(f"The network call to {url} has timed out.")
            else:
                parsed_response = await response.json()
                if response.status != 200 and \
                   not fail_silently and \
                   not self.is_timeout_error(parsed_response):
                    self.log_error_codes(parsed_response)

                    if "error" in parsed_response:
                        raise ValueError(f"Error on {method.upper()} {url} Error: {parsed_response['error']}")
                    else:
                        raise ValueError(f"Error on {method.upper()} {url} Error: {parsed_response}")

        except Exception as e:
            if not fail_silently:
                if self.is_timeout_error(e):
                    self.logger().network(f"The network call to {url} has timed out.")
                else:
                    self.logger().network(
                        e,
                        exc_info=True,
                        app_warning_msg=f"Call to {url} failed. See logs for more details."
                    )
                raise e

        return parsed_response

    async def ping_gateway(self) -> bool:
        try:
            response: Dict[str, Any] = await self.api_request("get", "", fail_silently=True)
            return response["status"] == "ok"
        except Exception:
            return False

    async def get_gateway_status(self, fail_silently: bool = False) -> List[Dict[str, Any]]:
        """
        Calls the status endpoint on Gateway to know basic info about connected networks.
        """
        try:
            return await self.get_network_status(fail_silently=fail_silently)
        except Exception as e:
            self.logger().network(
                "Error fetching gateway status info",
                exc_info=True,
                app_warning_msg=str(e)
            )

    async def update_config(self, config_path: str, config_value: Any) -> Dict[str, Any]:
        response = await self.api_request("post", "config/update", {
            "configPath": config_path,
            "configValue": config_value,
        })
        self.logger().info("Detected change to Gateway config - restarting Gateway...", exc_info=False)
        await self.post_restart()
        return response

    async def post_restart(self):
        await self.api_request("post", "restart", fail_silently=True)

    async def get_connectors(self, fail_silently: bool = False) -> Dict[str, Any]:
        return await self.api_request("get", "connectors", fail_silently=fail_silently)

    async def get_wallets(self, fail_silently: bool = False) -> List[Dict[str, Any]]:
        return await self.api_request("get", "wallet", fail_silently=fail_silently)

    async def add_wallet(self, chain: str, network: str, private_key: str) -> Dict[str, Any]:
        return await self.api_request(
            "post",
            "wallet/add",
            {"chain": chain, "network": network, "privateKey": private_key}
        )

    async def get_configuration(self, fail_silently: bool = False) -> Dict[str, Any]:
        return await self.api_request("get", "network/config", fail_silently=fail_silently)

    async def get_balances(
            self,
            chain: str,
            network: str,
            address: str,
            token_symbols: List[str],
            fail_silently: bool = False
    ) -> Dict[str, Any]:
        if isinstance(token_symbols, list):
            token_symbols = [x for x in token_symbols if isinstance(x, str) and x.strip() != '']
            return await self.api_request("post", "network/balances", {
                "chain": chain,
                "network": network,
                "address": address,
                "tokenSymbols": token_symbols,
            }, fail_silently=fail_silently)
        else:
            return {}

    async def get_tokens(
            self,
            chain: str,
            network: str,
            fail_silently: bool = True
    ) -> Dict[str, Any]:
        return await self.api_request("get", "network/tokens", {
            "chain": chain,
            "network": network
        }, fail_silently=fail_silently)

    async def get_network_status(
            self,
            chain: str = None,
            network: str = None,
            fail_silently: bool = False
    ) -> Union[Dict[str, Any], List[Dict[str, Any]]]:
        req_data: Dict[str, str] = {}
        if chain is not None and network is not None:
            req_data["chain"] = chain
            req_data["network"] = network
        return await self.api_request("get", "network/status", req_data, fail_silently=fail_silently)

    async def approve_token(
            self,
            chain: str,
            network: str,
            address: str,
            token: str,
            spender: str,
            nonce: Optional[int] = None,
            max_fee_per_gas: Optional[int] = None,
            max_priority_fee_per_gas: Optional[int] = None
    ) -> Dict[str, Any]:
        request_payload: Dict[str, Any] = {
            "chain": chain,
            "network": network,
            "address": address,
            "token": token,
            "spender": spender
        }
        if nonce is not None:
            request_payload["nonce"] = nonce
        if max_fee_per_gas is not None:
            request_payload["maxFeePerGas"] = str(max_fee_per_gas)
        if max_priority_fee_per_gas is not None:
            request_payload["maxPriorityFeePerGas"] = str(max_priority_fee_per_gas)
        return await self.api_request(
            "post",
            "evm/approve",
            request_payload
        )

    async def get_allowances(
            self,
            chain: str,
            network: str,
            address: str,
            token_symbols: List[str],
            spender: str,
            fail_silently: bool = False
    ) -> Dict[str, Any]:
        return await self.api_request("post", "evm/allowances", {
            "chain": chain,
            "network": network,
            "address": address,
            "tokenSymbols": token_symbols,
            "spender": spender
        }, fail_silently=fail_silently)

    async def get_price(
            self,
            chain: str,
            network: str,
            connector: str,
            base_asset: str,
            quote_asset: str,
            amount: Decimal,
            side: TradeType,
            fail_silently: bool = False
    ) -> Dict[str, Any]:
        if side not in [TradeType.BUY, TradeType.SELL]:
            raise ValueError("Only BUY and SELL prices are supported.")

        # XXX(martin_kou): The amount is always output with 18 decimal places.
        return await self.api_request("post", "amm/price", {
            "chain": chain,
            "network": network,
            "connector": connector,
            "base": base_asset,
            "quote": quote_asset,
            "amount": f"{amount:.18f}",
            "side": side.name,
            "allowedSlippage": "0/1",  # hummingbot applies slippage itself
        }, fail_silently=fail_silently)

    async def get_transaction_status(
            self,
            chain: str,
            network: str,
            transaction_hash: str,
            connector: Optional[str] = None,
            fail_silently: bool = False
    ) -> Dict[str, Any]:
        request = {
            "chain": chain,
            "network": network,
            "txHash": transaction_hash
        }
        if connector:
            request["connector"] = connector
        return await self.api_request("post", "network/poll", request, fail_silently=fail_silently)

    async def get_evm_nonce(
            self,
            chain: str,
            network: str,
            address: str,
            fail_silently: bool = False
    ) -> Dict[str, Any]:
        return await self.api_request("post", "evm/nextNonce", {
            "chain": chain,
            "network": network,
            "address": address
        }, fail_silently=fail_silently)

    async def cancel_evm_transaction(
            self,
            chain: str,
            network: str,
            address: str,
            nonce: int
    ) -> Dict[str, Any]:
        return await self.api_request("post", "evm/cancel", {
            "chain": chain,
            "network": network,
            "address": address,
            "nonce": nonce
        })

    async def amm_trade(
            self,
            chain: str,
            network: str,
            connector: str,
            address: str,
            base_asset: str,
            quote_asset: str,
            side: TradeType,
            amount: Decimal,
            price: Decimal,
            nonce: Optional[int] = None,
            max_fee_per_gas: Optional[int] = None,
            max_priority_fee_per_gas: Optional[int] = None
    ) -> Dict[str, Any]:
        # XXX(martin_kou): The amount is always output with 18 decimal places.
        request_payload: Dict[str, Any] = {
            "chain": chain,
            "network": network,
            "connector": connector,
            "address": address,
            "base": base_asset,
            "quote": quote_asset,
            "side": side.name,
            "amount": f"{amount:.18f}",
            "limitPrice": str(price),
            "allowedSlippage": "0/1",  # hummingbot applies slippage itself
        }
        if nonce is not None:
            request_payload["nonce"] = int(nonce)
        if max_fee_per_gas is not None:
            request_payload["maxFeePerGas"] = str(max_fee_per_gas)
        if max_priority_fee_per_gas is not None:
            request_payload["maxPriorityFeePerGas"] = str(max_priority_fee_per_gas)
        return await self.api_request("post", "amm/trade", request_payload)

    async def amm_estimate_gas(
            self,
            chain: str,
            network: str,
            connector: str,
    ) -> Dict[str, Any]:
        return await self.api_request("post", "amm/estimateGas", {
            "chain": chain,
            "network": network,
            "connector": connector,
        })

    async def amm_lp_add(
            self,
            chain: str,
            network: str,
            connector: str,
            address: str,
            token0: str,
            token1: str,
            amount0: Decimal,
            amount1: Decimal,
            fee: str,
            lowerPrice: Decimal,
            upperPrice: Decimal,
            token_id: Optional[int] = None,
            nonce: Optional[int] = None,
            max_fee_per_gas: Optional[int] = None,
            max_priority_fee_per_gas: Optional[int] = None
    ) -> Dict[str, Any]:
        request_payload: Dict[str, Any] = {
            "chain": chain,
            "network": network,
            "connector": connector,
            "address": address,
            "token0": token0,
            "token1": token1,
            "amount0": f"{amount0:.18f}",
            "amount1": f"{amount1:.18f}",
            "fee": fee,
            "lowerPrice": str(lowerPrice),
            "upperPrice": str(upperPrice),
            "tokenId": token_id,
            "nonce": nonce,
        }
        if token_id is not None:
            request_payload["tokenId"] = int(token_id)
        if nonce is not None:
            request_payload["nonce"] = int(nonce)
        if max_fee_per_gas is not None:
            request_payload["maxFeePerGas"] = str(max_fee_per_gas)
        if max_priority_fee_per_gas is not None:
            request_payload["maxPriorityFeePerGas"] = str(max_priority_fee_per_gas)
        return await self.api_request("post", "amm/liquidity/add", request_payload)

    async def amm_lp_remove(
            self,
            chain: str,
            network: str,
            connector: str,
            address: str,
            token_id: int,
            decreasePercent: Optional[int] = None,
            nonce: Optional[int] = None,
            max_fee_per_gas: Optional[int] = None,
            max_priority_fee_per_gas: Optional[int] = None
    ) -> Dict[str, Any]:
        request_payload: Dict[str, Any] = {
            "chain": chain,
            "network": network,
            "connector": connector,
            "address": address,
            "tokenId": token_id,
            "decreasePercent": decreasePercent,
            "nonce": nonce,
        }
        if decreasePercent is not None:
            request_payload["decreasePercent"] = int(decreasePercent)
        if nonce is not None:
            request_payload["nonce"] = int(nonce)
        if max_fee_per_gas is not None:
            request_payload["maxFeePerGas"] = str(max_fee_per_gas)
        if max_priority_fee_per_gas is not None:
            request_payload["maxPriorityFeePerGas"] = str(max_priority_fee_per_gas)
        return await self.api_request("post", "amm/liquidity/remove", request_payload)

    async def amm_lp_collect_fees(
            self,
            chain: str,
            network: str,
            connector: str,
            address: str,
            token_id: int,
            nonce: Optional[int] = None,
            max_fee_per_gas: Optional[int] = None,
            max_priority_fee_per_gas: Optional[int] = None
    ) -> Dict[str, Any]:
        request_payload: Dict[str, Any] = {
            "chain": chain,
            "network": network,
            "connector": connector,
            "address": address,
            "tokenId": token_id,
            "nonce": nonce,
        }
        if nonce is not None:
            request_payload["nonce"] = int(nonce)
        if max_fee_per_gas is not None:
            request_payload["maxFeePerGas"] = str(max_fee_per_gas)
        if max_priority_fee_per_gas is not None:
            request_payload["maxPriorityFeePerGas"] = str(max_priority_fee_per_gas)
        return await self.api_request("post", "amm/liquidity/collect_fees", request_payload)

    async def amm_lp_position(
            self,
            chain: str,
            network: str,
            connector: str,
            token_id: int,
    ) -> Dict[str, Any]:
        request_payload: Dict[str, Any] = {
            "chain": chain,
            "network": network,
            "connector": connector,
            "tokenId": token_id,
        }
        return await self.api_request("post", "amm/liquidity/position", request_payload)

    async def amm_lp_price(
            self,
            chain: str,
            network: str,
            connector: str,
            token_0: str,
            token_1: str,
            fee: str,
            period: Optional[int] = 1,
            interval: Optional[int] = 1,
    ) -> Dict[str, Any]:
        request_payload: Dict[str, Any] = {
            "chain": chain,
            "network": network,
            "connector": connector,
            "token0": token_0,
            "token1": token_1,
            "fee": fee,
            "period": period,
            "interval": interval,
        }
        return await self.api_request("post", "amm/liquidity/price", request_payload)

    async def solana_post_root(
        self,
        network: str
    ) -> Dict[str, Any]:
        return await self.api_request("get", "solana", {
            "network": network
        }, use_body=True)

    async def solana_get_balances(
        self,
        network: str,
        address: str,
        token_symbols: List[str]
    ) -> Dict[str, Any]:
        return await self.api_request("get", "solana/balances", {
            "network": network,
            "address": address,
            "tokenSymbols": token_symbols
        }, use_body=True)

    async def solana_get_token(
        self,
        network: str,
        address: str,
        token: str
    ) -> Dict[str, Any]:
        return await self.api_request("get", "solana/token", {
            "network": network,
            "address": address,
            "token": token
        }, use_body=True)

    async def solana_post_token(
        self,
        network: str,
        address: str,
        token: str
    ) -> Dict[str, Any]:
        return await self.api_request("post", "solana/token", {
            "network": network,
            "address": address,
            "token": token
        })

    async def solana_post_poll(
        self,
        network: str,
        tx_hash: str
    ) -> Dict[str, Any]:
        return await self.api_request("post", "solana/poll", {
            "network": network,
            "txHash": tx_hash
        })

    async def clob_get_root(
        self,
        chain: str,
        network: str,
        connector: str,
    ) -> Dict[str, Any]:
        return await self.api_request("get", "clob", {
            "chain": chain,
            "network": network,
            "connector": connector,
        }, use_body=True)

    async def clob_get_markets(
        self,
        chain: str,
        network: str,
        connector: str,
        name: str = None,
        names: List[str] = None,
    ) -> Dict[str, Any]:
        request = {
            "chain": chain,
            "network": network,
            "connector": connector,
        }

        if name is not None:
            request["name"] = name

        if names is not None:
            request["names"] = names

        return await self.api_request("get", "clob/markets", request, use_body=True)

    async def clob_get_order_books(
        self,
        chain: str,
        network: str,
        connector: str,
        market_name: str = None,
        market_names: List[str] = None,
    ) -> Dict[str, Any]:
        request = {
            "chain": chain,
            "network": network,
            "connector": connector,
        }

        if market_name is not None:
            request["marketName"] = market_name

        if market_names is not None:
            request["marketNames"] = market_names

        return await self.api_request("get", "clob/orderBooks", request, use_body=True)

    async def clob_get_tickers(
        self,
        chain: str,
        network: str,
        connector: str,
        market_name: str = None,
        market_names: List[str] = None,
    ) -> Dict[str, Any]:
        request = {
            "chain": chain,
            "network": network,
            "connector": connector,
        }

        if market_name is not None:
            request["marketName"] = market_name

        if market_names is not None:
            request["marketNames"] = market_names

        return await self.api_request("get", "clob/tickers", request, use_body=True)

    async def clob_get_orders(
        self,
        chain: str,
        network: str,
        connector: str,
        owner_address: str = None,
        order: Dict[str, Any] = None,
        orders: List[Dict[str, Any]] = None,
    ) -> Dict[str, Any]:
        request = {
            "chain": chain,
            "network": network,
            "connector": connector,
        }

        if owner_address is not None:
<<<<<<< HEAD
            request["owner_address"] = owner_address
=======
            request["ownerAddress"] = owner_address
>>>>>>> b79316db

        if order is not None:
            request["order"] = order

        if orders is not None:
            request["orders"] = orders

        return await self.api_request("get", "clob/orders", request, use_body=True)

    async def clob_post_orders(
        self,
        chain: str,
        network: str,
        connector: str,
        order: Dict[str, Any] = None,
        orders: List[Dict[str, Any]] = None,
    ) -> Dict[str, Any]:
        request = {
            "chain": chain,
            "network": network,
            "connector": connector,
        }

        if order is not None:
            request["order"] = order

        if orders is not None:
            request["orders"] = orders

        return await self.api_request("post", "clob/orders", request)

    async def clob_delete_orders(
        self,
        chain: str,
        network: str,
        connector: str,
        owner_address: str = None,
        order: Dict[str, Any] = None,
        orders: List[Dict[str, Any]] = None,
    ) -> Dict[str, Any]:
        request = {
            "chain": chain,
            "network": network,
            "connector": connector,
        }

        if owner_address is not None:
            request["ownerAddress"] = owner_address

        if order is not None:
            request["order"] = order

        if orders is not None:
            request["orders"] = orders

        return await self.api_request("delete", "clob/orders", request)

    async def clob_get_open_orders(
        self,
        chain: str,
        network: str,
        connector: str,
        owner_address: str = None,
        order: Dict[str, Any] = None,
        orders: List[Dict[str, Any]] = None,
    ) -> Dict[str, Any]:
        request = {
            "chain": chain,
            "network": network,
            "connector": connector,
        }

        if owner_address is not None:
<<<<<<< HEAD
            request["owner_address"] = owner_address
=======
            request["ownerAddress"] = owner_address
>>>>>>> b79316db

        if order is not None:
            request["order"] = order

        if orders is not None:
            request["orders"] = orders

        return await self.api_request("get", "clob/orders/open", request, use_body=True)

    async def clob_get_filled_orders(
        self,
        chain: str,
        network: str,
        connector: str,
        owner_address: str = None,
        order: Dict[str, Any] = None,
        orders: List[Dict[str, Any]] = None,
    ) -> Dict[str, Any]:
        request = {
            "chain": chain,
            "network": network,
            "connector": connector,
        }

        if owner_address is not None:
<<<<<<< HEAD
            request["owner_address"] = owner_address
=======
            request["ownerAddress"] = owner_address
>>>>>>> b79316db

        if order is not None:
            request["order"] = order

        if orders is not None:
            request["orders"] = orders

        return await self.api_request("get", "clob/orders/filled", request, use_body=True)

    async def clob_post_settle_funds(
        self,
        chain: str,
        network: str,
        connector: str,
        owner_address: str = None,
        market_name: str = None,
        market_names: List[str] = None
    ) -> Dict[str, Any]:
        request = {
            "chain": chain,
            "network": network,
            "connector": connector,
        }

        if owner_address is not None:
<<<<<<< HEAD
            request["owner_address"] = owner_address
=======
            request["ownerAddress"] = owner_address
>>>>>>> b79316db

        if market_name is not None:
            request["market_name"] = market_name

        if market_names is not None:
            request["orders"] = market_names

        return await self.api_request("post", "clob/settleFunds", request)

    async def serum_get_root(
        self,
        chain: str,
        network: str,
        connector: str,
    ) -> Dict[str, Any]:
        return await self.api_request("get", "serum", {
            "chain": chain,
            "network": network,
            "connector": connector,
        }, use_body=True)

    async def serum_get_markets(
        self,
        chain: str,
        network: str,
        connector: str,
        name: str = None,
        names: List[str] = None,
    ) -> Dict[str, Any]:
        request = {
            "chain": chain,
            "network": network,
            "connector": connector,
        }

        if name is not None:
            request["name"] = name

        if names is not None:
            request["names"] = names

        return await self.api_request("get", "serum/markets", request, use_body=True)

    async def serum_get_order_books(
        self,
        chain: str,
        network: str,
        connector: str,
        market_name: str = None,
        market_names: List[str] = None,
    ) -> Dict[str, Any]:
        request = {
            "chain": chain,
            "network": network,
            "connector": connector,
        }

        if market_name is not None:
            request["marketName"] = market_name

        if market_names is not None:
            request["marketNames"] = market_names

        return await self.api_request("get", "serum/orderBooks", request, use_body=True)

    async def serum_get_tickers(
        self,
        chain: str,
        network: str,
        connector: str,
        market_name: str = None,
        market_names: List[str] = None,
    ) -> Dict[str, Any]:
        request = {
            "chain": chain,
            "network": network,
            "connector": connector,
        }

        if market_name is not None:
            request["marketName"] = market_name

        if market_names is not None:
            request["marketNames"] = market_names

        return await self.api_request("get", "serum/tickers", request, use_body=True)

    async def serum_get_orders(
        self,
        chain: str,
        network: str,
        connector: str,
        owner_address: str = None,
        order: Dict[str, Any] = None,
        orders: List[Dict[str, Any]] = None,
    ) -> Dict[str, Any]:
        request = {
            "chain": chain,
            "network": network,
            "connector": connector,
        }

        if owner_address is not None:
<<<<<<< HEAD
            request["owner_address"] = owner_address
=======
            request["ownerAddress"] = owner_address
>>>>>>> b79316db

        if order is not None:
            request["order"] = order

        if orders is not None:
            request["orders"] = orders

        return await self.api_request("get", "serum/orders", request, use_body=True)

    async def serum_post_orders(
        self,
        chain: str,
        network: str,
        connector: str,
        order: Dict[str, Any] = None,
        orders: List[Dict[str, Any]] = None,
    ) -> Dict[str, Any]:
        request = {
            "chain": chain,
            "network": network,
            "connector": connector,
        }

        if order is not None:
            request["order"] = order

        if orders is not None:
            request["orders"] = orders

        return await self.api_request("post", "serum/orders", request)

    async def serum_delete_orders(
        self,
        chain: str,
        network: str,
        connector: str,
        owner_address: str = None,
        order: Dict[str, Any] = None,
        orders: List[Dict[str, Any]] = None,
    ) -> Dict[str, Any]:
        request = {
            "chain": chain,
            "network": network,
            "connector": connector,
        }

        if owner_address is not None:
<<<<<<< HEAD
            request["owner_address"] = owner_address
=======
            request["ownerAddress"] = owner_address
>>>>>>> b79316db

        if order is not None:
            request["order"] = order

        if orders is not None:
            request["orders"] = orders

        return await self.api_request("delete", "serum/orders", request)

    async def serum_get_open_orders(
        self,
        chain: str,
        network: str,
        connector: str,
        owner_address: str = None,
        order: Dict[str, Any] = None,
        orders: List[Dict[str, Any]] = None,
    ) -> Dict[str, Any]:
        request = {
            "chain": chain,
            "network": network,
            "connector": connector,
        }

        if owner_address is not None:
<<<<<<< HEAD
            request["owner_address"] = owner_address
=======
            request["ownerAddress"] = owner_address
>>>>>>> b79316db

        if order is not None:
            request["order"] = order

        if orders is not None:
            request["orders"] = orders

        return await self.api_request("get", "serum/orders/open", request, use_body=True)

    async def serum_get_filled_orders(
        self,
        chain: str,
        network: str,
        connector: str,
        owner_address: str = None,
        order: Dict[str, Any] = None,
        orders: List[Dict[str, Any]] = None,
    ) -> Dict[str, Any]:
        request = {
            "chain": chain,
            "network": network,
            "connector": connector,
        }

        if owner_address is not None:
<<<<<<< HEAD
            request["owner_address"] = owner_address
=======
            request["ownerAddress"] = owner_address
>>>>>>> b79316db

        if order is not None:
            request["order"] = order

        if orders is not None:
            request["orders"] = orders

        return await self.api_request("get", "serum/orders/filled", request, use_body=True)

    async def serum_post_settle_funds(
        self,
        chain: str,
        network: str,
        connector: str,
        owner_address: str = None,
        market_name: str = None,
        market_names: List[str] = None
    ) -> Dict[str, Any]:
        request = {
            "chain": chain,
            "network": network,
            "connector": connector,
        }

        if owner_address is not None:
<<<<<<< HEAD
            request["owner_address"] = owner_address
=======
            request["ownerAddress"] = owner_address
>>>>>>> b79316db

        if market_name is not None:
            request["market_name"] = market_name

        if market_names is not None:
            request["orders"] = market_names

        return await self.api_request("post", "serum/settleFunds", request)<|MERGE_RESOLUTION|>--- conflicted
+++ resolved
@@ -760,11 +760,7 @@
         }
 
         if owner_address is not None:
-<<<<<<< HEAD
-            request["owner_address"] = owner_address
-=======
             request["ownerAddress"] = owner_address
->>>>>>> b79316db
 
         if order is not None:
             request["order"] = order
@@ -838,11 +834,7 @@
         }
 
         if owner_address is not None:
-<<<<<<< HEAD
-            request["owner_address"] = owner_address
-=======
             request["ownerAddress"] = owner_address
->>>>>>> b79316db
 
         if order is not None:
             request["order"] = order
@@ -868,11 +860,7 @@
         }
 
         if owner_address is not None:
-<<<<<<< HEAD
-            request["owner_address"] = owner_address
-=======
             request["ownerAddress"] = owner_address
->>>>>>> b79316db
 
         if order is not None:
             request["order"] = order
@@ -898,11 +886,7 @@
         }
 
         if owner_address is not None:
-<<<<<<< HEAD
-            request["owner_address"] = owner_address
-=======
             request["ownerAddress"] = owner_address
->>>>>>> b79316db
 
         if market_name is not None:
             request["market_name"] = market_name
@@ -1006,11 +990,7 @@
         }
 
         if owner_address is not None:
-<<<<<<< HEAD
-            request["owner_address"] = owner_address
-=======
             request["ownerAddress"] = owner_address
->>>>>>> b79316db
 
         if order is not None:
             request["order"] = order
@@ -1058,11 +1038,7 @@
         }
 
         if owner_address is not None:
-<<<<<<< HEAD
-            request["owner_address"] = owner_address
-=======
             request["ownerAddress"] = owner_address
->>>>>>> b79316db
 
         if order is not None:
             request["order"] = order
@@ -1088,11 +1064,7 @@
         }
 
         if owner_address is not None:
-<<<<<<< HEAD
-            request["owner_address"] = owner_address
-=======
             request["ownerAddress"] = owner_address
->>>>>>> b79316db
 
         if order is not None:
             request["order"] = order
@@ -1118,11 +1090,7 @@
         }
 
         if owner_address is not None:
-<<<<<<< HEAD
-            request["owner_address"] = owner_address
-=======
             request["ownerAddress"] = owner_address
->>>>>>> b79316db
 
         if order is not None:
             request["order"] = order
@@ -1148,11 +1116,7 @@
         }
 
         if owner_address is not None:
-<<<<<<< HEAD
-            request["owner_address"] = owner_address
-=======
             request["ownerAddress"] = owner_address
->>>>>>> b79316db
 
         if market_name is not None:
             request["market_name"] = market_name
